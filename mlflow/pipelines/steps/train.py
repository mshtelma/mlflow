--- conflicted
+++ resolved
@@ -259,28 +259,6 @@
         best_estimator_params = None
         mlflow.autolog(log_models=False, silent=True)
         with mlflow.start_run(tags=tags) as run:
-<<<<<<< HEAD
-=======
-            estimator_hardcoded_params = self.step_config["estimator_params"]
-            if self.step_config["tuning_enabled"]:
-                best_estimator_params = self._tune_and_get_best_estimator_params(
-                    run.info.run_id,
-                    estimator_hardcoded_params,
-                    estimator_fn,
-                    X_train,
-                    y_train,
-                    validation_df,
-                    output_directory,
-                )
-                estimator = estimator_fn(best_estimator_params)
-            elif len(estimator_hardcoded_params) > 0:
-                self._write_best_parameters_outputs(
-                    {}, estimator_hardcoded_params, output_directory
-                )
-                estimator = estimator_fn(estimator_hardcoded_params)
-            else:
-                estimator = estimator_fn()
->>>>>>> f76adb57
 
             estimator = self._resolve_estimator(
                 X_train, y_train, validation_df, run, output_directory
@@ -407,6 +385,9 @@
             )
             estimator = estimator_fn(best_estimator_params)
         elif len(estimator_hardcoded_params) > 0:
+            self._write_best_parameters_outputs(
+                {}, estimator_hardcoded_params, output_directory
+            )
             estimator = estimator_fn(estimator_hardcoded_params)
         else:
             estimator = estimator_fn()
@@ -689,15 +670,12 @@
                 "Best Parameters",
                 "{{ BEST_PARAMETERS }} ",
             )
-<<<<<<< HEAD
-            best_parameters_yaml = os.path.join(output_directory, "best_parameters.yaml")
-            if os.path.exists(best_parameters_yaml):
-                best_hardcoded_parameters = open(best_parameters_yaml).read()
-                best_parameters_card_tab.add_html(
-                    "BEST_PARAMETERS",
-                    f"<b>Best parameters:</b><br>"
-                    f"<pre>{best_hardcoded_parameters}</pre><br><br>",
-                )
+            best_parameters = open(best_parameters_yaml).read()
+            best_parameters_card_tab.add_html(
+                "BEST_PARAMETERS",
+                f"<b>Best parameters:</b><br>" f"<pre>{best_parameters}</pre><br><br>",
+            )
+
         # Tab 8.1: Best AutoML Parameters
         if self.step_config["using"].startswith("automl"):
             automl_card_tab = card.add_tab(
@@ -718,12 +696,6 @@
                 f"<pre>{self.best_estimator_class}</pre><br><br>"
                 f"<b>Best parameters:</b><br>"
                 f"{params_html}<br><br>",
-=======
-            best_parameters = open(best_parameters_yaml).read()
-            best_parameters_card_tab.add_html(
-                "BEST_PARAMETERS",
-                f"<b>Best parameters:</b><br>" f"<pre>{best_parameters}</pre><br><br>",
->>>>>>> f76adb57
             )
 
         # Tab 9: HP trials
